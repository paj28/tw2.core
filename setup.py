"""Setuptools setup file"""

from setuptools import setup, find_packages

# Requirements to install buffet plugins and engines
_extra_cheetah = ["Cheetah>=1.0", "TurboCheetah>=0.9.5"]
_extra_genshi = ["Genshi >= 0.3.5"]
_extra_kid = ["kid>=0.9.5", "TurboKid>=0.9.9"]
_extra_mako = ["Mako >= 0.1.1"]

setup(
    name='tw2.core',
    version='2.0b4',
    description="Web widget creation toolkit based on TurboGears widgets",
    long_description = open('README.txt').read().split('\n\n', 1)[1],
    install_requires=[
        'WebOb>=0.9.7',
        'simplejson >= 2.0',
        'decorator',
        'PasteDeploy',
        ],
<<<<<<< HEAD
    tests_require = ['nose', 'BeautifulSoup', 'FormEncode', 'WebTest', 'strainer'] + _extra_cheetah + _extra_genshi + _extra_kid + _extra_mako,
=======
    tests_require = ['nose', 'BeautifulSoup', 'FormEncode', 'WebTest', 'strainer'] + _extra_kid + _extra_cheetah + _extra_genshi + _extra_mako,
>>>>>>> 0b2d966a
    test_suite = 'nose.collector',
    extras_require = {
        'cheetah': _extra_cheetah,
        'kid': _extra_kid,
        'genshi': _extra_genshi,
        'mako': _extra_mako,
        },
    url = "http://toscawidgets.org/documentation/tw2.core/",
    author='Paul Johnston, Christopher Perkins, Alberto Valverde & contributors',
    author_email='paj@pajhome.org.uk',
    license='MIT',
    packages=find_packages(exclude=['ez_setup', 'tests']),
    namespace_packages = ['tw2'],
    include_package_data=True,
    exclude_package_data={"thirdparty" : ["*"]},
    entry_points="""
    [tw2.widgets]
    tw2.core = tw2.core

    [paste.filter_app_factory]
    middleware = tw2.core.middleware:make_middleware

    """,
    zip_safe=False,
    classifiers = [
        'Development Status :: 3 - Alpha',
        'Environment :: Web Environment',
        'Environment :: Web Environment :: ToscaWidgets',
        'Topic :: Software Development :: Libraries :: Python Modules',
        'Topic :: Internet :: WWW/HTTP :: WSGI',
        'Topic :: Internet :: WWW/HTTP :: WSGI :: Middleware',
        'Topic :: Software Development :: Widget Sets',
        'Intended Audience :: Developers',
        'License :: OSI Approved :: MIT License',
        'Operating System :: OS Independent',
        'Programming Language :: Python',
    ],
)<|MERGE_RESOLUTION|>--- conflicted
+++ resolved
@@ -1,6 +1,23 @@
 """Setuptools setup file"""
 
-from setuptools import setup, find_packages
+import sys, os
+
+from setuptools import setup
+
+def get_description(fname='README.txt'):
+    # Adapted from PEAK-Rules' setup.py
+    # Get our long description from the documentation
+    f = file(fname)
+    lines = []
+    for line in f:
+        if not line.strip():
+            break     # skip to first blank line
+    for line in f:
+        if line.startswith('Documentation contents'):
+            break     # read to "Documentation contents..."
+        lines.append(line)
+    f.close()
+    return ''.join(lines)
 
 # Requirements to install buffet plugins and engines
 _extra_cheetah = ["Cheetah>=1.0", "TurboCheetah>=0.9.5"]
@@ -12,18 +29,14 @@
     name='tw2.core',
     version='2.0b4',
     description="Web widget creation toolkit based on TurboGears widgets",
-    long_description = open('README.txt').read().split('\n\n', 1)[1],
+    long_description = get_description(),
     install_requires=[
         'WebOb>=0.9.7',
         'simplejson >= 2.0',
         'decorator',
         'PasteDeploy',
         ],
-<<<<<<< HEAD
-    tests_require = ['nose', 'BeautifulSoup', 'FormEncode', 'WebTest', 'strainer'] + _extra_cheetah + _extra_genshi + _extra_kid + _extra_mako,
-=======
     tests_require = ['nose', 'BeautifulSoup', 'FormEncode', 'WebTest', 'strainer'] + _extra_kid + _extra_cheetah + _extra_genshi + _extra_mako,
->>>>>>> 0b2d966a
     test_suite = 'nose.collector',
     extras_require = {
         'cheetah': _extra_cheetah,
@@ -31,11 +44,12 @@
         'genshi': _extra_genshi,
         'mako': _extra_mako,
         },
-    url = "http://toscawidgets.org/documentation/tw2.core/",
+    url = "http://toscawidgets.org/",
+    download_url = "http://toscawidgets.org/download/",
     author='Paul Johnston, Christopher Perkins, Alberto Valverde & contributors',
     author_email='paj@pajhome.org.uk',
     license='MIT',
-    packages=find_packages(exclude=['ez_setup', 'tests']),
+    packages = ['tw2', 'tw2.core'],
     namespace_packages = ['tw2'],
     include_package_data=True,
     exclude_package_data={"thirdparty" : ["*"]},
