"""Setuptools setup file"""

import sys, os
import logging

from setuptools import setup

# Ridiculous as it may seem, we need to import multiprocessing and logging here
# in order to get tests to pass smoothly on python 2.7.
import multiprocessing, logging

def get_description(fname='README.rst'):
    # Adapted from PEAK-Rules' setup.py
    # Get our long description from the documentation
    f = file(fname)
    lines = []
    for line in f:
        if not line.strip():
            break     # skip to first blank line
    for line in f:
        if line.startswith('Documentation contents'):
            break     # read to "Documentation contents..."
        lines.append(line)
    f.close()
    return ''.join(lines)

# Requirements to install buffet plugins and engines
_extra_cheetah = ["Cheetah>=1.0", "TurboCheetah>=0.9.5"]
_extra_genshi = ["Genshi >= 0.3.5"]
_extra_kid = ["kid>=0.9.5", "TurboKid>=0.9.9"]
_extra_mako = ["Mako >= 0.1.1"]

setup(
    name='tw2.core',
<<<<<<< HEAD
    version='2.0rc1',
=======
    version='2.0rc2',
>>>>>>> 7ea2ed33
    description="Web widget creation toolkit based on TurboGears widgets",
    long_description = get_description(),
    install_requires=[
        'WebOb>=0.9.7',
        'simplejson >= 2.0',
        'PasteDeploy',
        'weberror',
        'speaklater',
        'decorator',
        ],
    tests_require = [
        'nose',
        'BeautifulSoup',
        'FormEncode',
        'WebTest',
        'strainer',
        'yuicompressor',
        'tw2.forms',
    ] + _extra_kid + _extra_cheetah + _extra_genshi + _extra_mako,
    test_suite = 'nose.collector',
    extras_require = {
        'cheetah': _extra_cheetah,
        'kid': _extra_kid,
        'genshi': _extra_genshi,
        'mako': _extra_mako,
        },
    url = "http://toscawidgets.org/",
    download_url = "http://toscawidgets.org/download/",
    author='Paul Johnston, Christopher Perkins, Alberto Valverde & contributors',
    author_email='paj@pajhome.org.uk',
    license='MIT',
    packages = ['tw2', 'tw2.core'],
    namespace_packages = ['tw2'],
    include_package_data=True,
    exclude_package_data={"thirdparty" : ["*"]},
    entry_points="""
    [tw2.widgets]
    widgets = tw2.core

    [paste.filter_app_factory]
    middleware = tw2.core.middleware:make_middleware

    [distutils.commands]
    archive_tw2_resources = tw2.core.command:archive_tw2_resources

    """,
    zip_safe=False,
    classifiers = [
        'Development Status :: 3 - Alpha',
        'Environment :: Web Environment',
        'Environment :: Web Environment :: ToscaWidgets',
        'Topic :: Software Development :: Libraries :: Python Modules',
        'Topic :: Internet :: WWW/HTTP :: WSGI',
        'Topic :: Internet :: WWW/HTTP :: WSGI :: Middleware',
        'Topic :: Software Development :: Widget Sets',
        'Intended Audience :: Developers',
        'License :: OSI Approved :: MIT License',
        'Operating System :: OS Independent',
        'Programming Language :: Python',
    ],
)<|MERGE_RESOLUTION|>--- conflicted
+++ resolved
@@ -32,11 +32,7 @@
 
 setup(
     name='tw2.core',
-<<<<<<< HEAD
-    version='2.0rc1',
-=======
     version='2.0rc2',
->>>>>>> 7ea2ed33
     description="Web widget creation toolkit based on TurboGears widgets",
     long_description = get_description(),
     install_requires=[
