import copy, weakref, re, itertools, inspect, webob
import template, core, util, validation as vd, params as pm
try:
    import formencode
except ImportError:
    formencode = None

reserved_names = ('parent', 'demo_for', 'child', 'submit', 'datasrc', 'newlink', 'edit')
_widget_seq = itertools.count(0)

class WidgetMeta(pm.ParamMeta):
    """
    This metaclass:

     * Detects members that are widgets, and constructs the
       `children` parameter based on this.
     * Gives widgets a sequence number, so ordering works correctly.
     * Calls post_define for the widget class and base classes. This
       is needed as it's not possible to call super() in post_define.
    """
    @classmethod
    def _collect_base_children(meta, bases):
        ''' Collect the children from the base classes '''
        children = []
        for b in bases:
            bcld = getattr(b, 'children', None)
            if bcld and not isinstance(bcld, RepeatingWidgetBunchCls):
                children.extend(bcld)
        return children

    def __new__(meta, name, bases, dct):
        if name != 'Widget' and 'children' not in dct:
            new_children = []
            for d, v in dct.items():
                if isinstance(v, type) and issubclass(v, Widget) and d not in reserved_names:
                    new_children.append((v, d))
                    del dct[d]
            children = meta._collect_base_children(bases)
            new_children = sorted(new_children, key=lambda t: t[0]._seq)
            children.extend(hasattr(v, 'id') and v or v(id=d) for v,d in new_children)
            if children:
                dct['children'] = children
        widget = super(WidgetMeta, meta).__new__(meta, name, bases, dct)
        widget._seq = _widget_seq.next()
        for w in reversed(widget.__mro__):
            if 'post_define' in w.__dict__:
                w.post_define.im_func(widget)
        return widget

class Widget(pm.Parametered):
    """
    Base class for all widgets.
    """
    __metaclass__ = WidgetMeta

    id = pm.Param('Widget identifier', request_local=False)
    key = pm.Param('Widget data key; None just uses id', default=None, request_local=False)
    template = pm.Param('Template file for the widget, in the format engine_name:template_path.')
    validator = pm.Param('Validator for the widget.', default=None, request_local=False)
    attrs = pm.Param("Extra attributes to include in the widget's outer-most HTML tag.", default={})
    css_class = pm.Param('CSS class name', default=None, attribute=True, view_name='class')
    value = pm.Param("The value for the widget.", default=None)
    resources = pm.Param("Resources used by the widget. This must be an iterable, each item of which is a `Resource` subclass.", default=[], request_local=False)

    error_msg = pm.Variable("Validation error message.")
    parent = pm.Variable("The parent of this widget, or None if this is a root widget.")

    _sub_compound = False
    _valid_id_re = re.compile(r'^[a-zA-Z][\w\-\_\.]*$')

    @classmethod
    def req(cls, **kw):
        """
        Generate an instance of the widget.
        """
        ins = object.__new__(cls)
        ins.__init__(**kw)
        return ins

    def __new__(cls, **kw):
        """
        New is overloaded to return a subclass of the widget, rather than an instance.
        """
        newname = calc_name(cls, kw)
        return type(cls.__name__+'_s', (cls,), kw)

    def __init__(self, **kw):
        for k, v in kw.items():
            setattr(self, k, v)
        self._js_calls = []

    @classmethod
    def post_define(cls):
        """
        This is a class method, that is called when a subclass of this Widget
        is created. Process static configuration here. Use it like this::

            class MyWidget(LeafWidget):
                @classmethod
                def post_define(cls):
                    id = getattr(cls,  'id', None)
                    if id and not id.startswith('my'):
                        raise pm.ParameterError("id must start with 'my'")

        post_define should always cope with missing data - the class may be an
        abstract class. There is no need to call super(), the metaclass will do
        this automatically.
        """
        if getattr(cls, 'id', None):
            if not cls._valid_id_re.match(cls.id):
                raise pm.ParameterError("Not a valid identifier: '%s'" % cls.id)
        if hasattr(cls, 'id') and not getattr(cls, 'key', None):
            cls.key = cls.id
        cls.compound_id = cls._gen_compound_id(for_url=False)
        if cls.compound_id:
            cls.attrs = cls.attrs.copy()
            cls.attrs['id'] = cls.compound_id

        if hasattr(cls, 'request') and getattr(cls, 'id', None):
            import middleware
            capp = getattr(cls.__module__, 'tw2_controllers', middleware.global_controllers)
            if capp:
                capp.register(cls, cls._gen_compound_id(for_url=True))

        if cls.validator:
            if cls.validator is pm.Required:
                vld = cls.__mro__[1].validator
                cls.validator = vld and vld.clone(required=True) or vd.Validator(required=True)
            if isinstance(cls.validator, type) and issubclass(cls.validator, vd.Validator):
                cls.validator = cls.validator()
            if not isinstance(cls.validator, vd.Validator) and not (
                    formencode and isinstance(cls.validator, formencode.Validator)):
                raise pm.ParameterError("Validator must be either a tw2 or FormEncode validator")

        cls.resources = [r(parent=cls) for r in cls.resources]
        cls._deferred = [k for k, v in cls.__dict__.items()
                         if isinstance(v, pm.Deferred)]
        cls._attr = [p.name for p in cls._params.values() if p.attribute]

        if cls.parent:
            for p in cls.parent._all_params.values():
                if p.child_param and not hasattr(cls, p.name) and p.default is not pm.Required:
                    setattr(cls, p.name, p.default)

    @classmethod
    def _gen_compound_id(cls, for_url):
        ancestors = []
        cur = cls
        while cur:
            if cur in ancestors:
                raise core.WidgetError('Parent loop')
            ancestors.append(cur)
            cur = cur.parent
        elems = reversed(filter(None, [a._compound_id_elem(for_url) for a in ancestors]))
        if getattr(cls, 'id', None) or (cls.parent and issubclass(cls.parent, RepeatingWidget)):
            return ':'.join(elems)
        else:
            return None

    @classmethod
    def _compound_id_elem(cls, for_url):
        if cls.parent and issubclass(cls.parent, RepeatingWidget):
            if for_url:
                return None
            else:
                return str(getattr(cls, 'repetition', None))
        else:
            return getattr(cls, 'id', None)

    def get_link(self):
        """
        Get the URL to the controller . This is called at run time, not startup
        time, so we know the middleware if configured with the controller path.
        Note: this function is a temporary measure, a cleaner API for this is
        planned.
        """
        if not hasattr(self, 'request') or not getattr(self, 'id', None):
            raise core.WidgetError('Not a controller widget')
        mw = core.request_local()['middleware']
        return mw.config.controller_prefix + self._gen_compound_id(for_url=True)

    def prepare(self):
        """
        This is an instance method, that is called just before the Widget is
        displayed. Process request-local configuration here. For
        efficiency, widgets should do as little work as possible here.
        Use it like this::

            class MyWidget(Widget):
                def prepare(self):
                    super(MyWidget, self).prepare()
                    self.value = 'My: ' + str(self.value)
        """
        for a in self._deferred:
            dfr = getattr(self, a)
            if isinstance(dfr, pm.Deferred):
                setattr(self, a, dfr.fn())
<<<<<<< HEAD
        if not hasattr(self, '_validated') and self.validator:
            # TBD: I'd like to make formencode support more transparent
            if formencode and isinstance(self.validator, formencode.Validator):
                value = self.value
                if  self.value is None:
                    value = {}
                value = self.validator.from_python(value)
                if self.value is None:
                    value = None
                self.value = value
            else:
                self.value = self.validator.from_python(self.value)
=======
        if self.validator and not hasattr(self, '_validated'):
            value = self.value

            # Handles the case where FE expects dict-like object, but
            # you have None at your disposal.
            if formencode and self.value is None:
                value = {}
            try:
                value = self.validator.from_python(value)
            except (vd.Invalid, formencode.api.Invalid), e:
                value = str(value)
                self.error_msg = e.msg
            if formencode and value == {} and self.value is None:
                value = None
            self.value = value
>>>>>>> 0b2d966a
        if self._attr or 'attrs' in self.__dict__:
            self.attrs = self.attrs.copy()
            if self.compound_id:
                self.attrs['id'] = self.compound_id
            for a in self._attr:
                view_name = self._params[a].view_name
                if self.attrs.get(view_name):
                    raise pm.ParameterError("Attribute parameter clashes with user-supplied attribute: '%s'" % a)
                self.attrs[view_name] = getattr(self, a)

    def iteritems(self):
        """An iterator which will provide the params of the widget in key, value pairs"""
        for param in self._params.keys():
            value = getattr(self, param)
            yield param, value

    @util.class_or_instance
    def add_call(self, extra_arg, call, location="bodybottom"):
        """
        not sure what the "extra_arg" needed is for, but it is needed, as is the decorator, or an infinite loop ensues
        Adds a :func:`tw.api.js_function` call that will be made when the
        widget is rendered.
        """
        #log.debug("Adding call <%s> for %r statically.", call, self)
        self._js_calls.append([str(call), location])

    @util.class_or_instance
    def display(self, cls, displays_on=None, **kw):
        """Display the widget - render the template. In the template, the
        widget instance is available as the variable ``$w``.

        If display is called on a class, it automatically creates an instance.

        `displays_on`
            The name of the template engine this widget is being displayed
            inside. If not specified, this is determined automatically, from
            the parent's template engine, or the default, if there is no
            parent. Set this to ``string`` to get raw string output.
        """
        if not self:
            vw = vw_class = core.request_local().get('validated_widget')
            cls_class = None
            if vw:
                # Pull out actual class instances to compare to see if this
                # is really the widget that was actually validated
                if not getattr(vw_class, '__bases__', None):
                    vw_class = vw.__class__
                if not getattr(cls, '__bases__', None):
                    cls_class = cls.__class__
                else:
                    cls_class = cls
                if vw_class.__name__ != cls_class.__name__:
                    vw = None
                if vw:
                    return vw.display()
            return cls.req(**kw).display(displays_on)
        else:
            if not self.parent:
                self.prepare()
            if self._js_calls:
                #avoids circular reference
                import resources as rs
                for item in self._js_calls:
                    self.resources.append(rs.JSFuncCall(src=str(item[0]), location=item[1]))
            if self.resources:
                self.resources = WidgetBunch([r.req() for r in self.resources])
                for r in self.resources:
                    r.prepare()
            mw = core.request_local().get('middleware')
            if displays_on is None:
                if self.parent is None:
                    displays_on = mw and mw.config.default_engine or 'string'
                else:
                    displays_on = template.get_engine_name(self.parent.template, mw)
            v = {'w':self}
            if mw and mw.config.params_as_vars:
                for p in self._params:
                    if hasattr(self, p):
                        v[p] = getattr(self, p)
            eng = mw and mw.engines or template.global_engines
            return eng.render(self.template, displays_on, v)

    @classmethod
    def validate(cls, params, state=None):
        """
        Validate form input. This should always be called on a class. It
        either returns the validated data, or raises a
        `ValidationError` exception.
        """
        if cls.parent:
            raise core.WidgetError('Only call validate on root widgets')
        value = vd.unflatten_params(params)
        if hasattr(cls, 'id') and cls.id:
            value = value.get(cls.id, {})
        ins = cls.req()

        # Key the validated widget by class id
        core.request_local()['validated_widget'] = ins
        return ins._validate(value)

    @vd.catch_errors
    def _validate(self, value, state=None):
        """
        Inner validation method; this is called by validate and should not be 
        called directly. Overriding this method in widgets is discouraged; a
        custom validator should be coded instead. However, in some circumstances
        overriding is necessary.
        """
        self._validated = True
        self.value = value
        if self.validator:
<<<<<<< HEAD
            value = self.validator.to_python(value)
            self.validator.validate_python(value, state)
=======
            if isinstance(self.validator, vd.Validator):
                #Calling to_python automatically calls validate_python (if required)
                value = self.validator.to_python(value)
            else:
                #Calling to_python automatically calls validate_python (if required)
                value = self.validator.to_python(value)
>>>>>>> 0b2d966a
        return value

    def safe_modify(self, attr):
        if (attr not in self.__dict__ and
                isinstance(getattr(self, attr, None), (dict, list))):
            setattr(self, attr, copy.copy(getattr(self, attr)))

    @classmethod
    def children_deep(cls):
        yield cls

<<<<<<< HEAD
=======
    @classmethod
    def dispatch(cls, req, controller):
        path = req.path_info.strip('/').split('/')[2:]
        if len(path) == 0:
            method_name = 'index'
        else:
            method_name = path[0]
        # later we want to better handle .ext conditions, but hey
        # this aint TG
        if method_name.endswith('.json'):
            method_name = method_name[:-5]
        method = getattr(controller, method_name, None)
        if not method:
            method = getattr(controller, 'default', None)
        return method

    @classmethod
    def request(cls, req):
        """
        Override this method to define your own way of handling a widget request.

        The default does TG-style object dispatch.
        """

        authn = cls.attrs.get('_check_authn')
        authz = cls.attrs.get('_check_authz')

        if authn and not authn(req):
            return util.abort(req, 401)

        controller = cls.attrs.get('controller', cls.Controller)
        if controller is None:
            return util.abort(req, 404)

        method = cls.dispatch(req, controller)
        if method:
            if authz and not authz(req, method):
                return util.abort(req, 403)

            controller = cls.Controller()
            return method(controller, req)
        return util.abort(req, 404)

>>>>>>> 0b2d966a

class LeafWidget(Widget):
    """
    A widget that has no children; this is the most common kind, e.g. form
    fields.
    """


class WidgetBunch(list):
    def __getattr__(self, id):
        for w in self:
            if w.id == id:
                return w
        raise AttributeError("Widget has no child named '%s'" % id)


class CompoundWidget(Widget):
    """
    A widget that has an arbitrary number of children, this is common for
    layout components, such as `TableLayout`.
    """
    children = pm.Param('Children for this widget. This must be an interable, each item of which is a Widget')
    c = pm.Variable("Alias for children", default=property(lambda s: s.children))
    children_deep = pm.Variable("Children, including any children from child CompoundWidgets that have no id")
    template = 'tw2.core.templates.display_children'

    @classmethod
    def post_define(cls):
        """
        Check children are valid; update them to have a link to the parent.
        """
        cls._sub_compound = not getattr(cls, 'id', None)
        if not hasattr(cls, 'children'):
            return
        joined_cld = []
        for c in cls.children:
            if not isinstance(c, type) or not issubclass(c, Widget):
                raise pm.ParameterError("All children must be widgets")
            joined_cld.append(c(parent=cls))
        ids = set()
        for c in cls.children_deep():
            if getattr(c, 'id', None):
                if c.id in ids:
                    raise core.WidgetError("Duplicate id '%s'" % c.id)
                ids.add(c.id)
        cls.children = WidgetBunch(joined_cld)
        cls.keyed_children = [c.id for c in joined_cld if hasattr(c, 'key') and hasattr(c, 'id') and c.key != c.id]

    def __init__(self, **kw):
        super(CompoundWidget, self).__init__(**kw)
        self.children = WidgetBunch(c.req(parent=weakref.proxy(self)) for c in self.children)

    def prepare(self):
        """
        Propagate the value for this widget to the children, based on their key (usually id).
        """
        super(CompoundWidget, self).prepare()
        v = self.value or {}
        if not hasattr(self, '_validated'):
            if hasattr(v, '__getitem__'):
                for c in self.children:
                    if c._sub_compound:
                        c.value = v
                    elif c.key in v:
                        c.value = v[c.key]
            else:
                for c in self.children:
                    if c._sub_compound:
                        c.value = self.value
                    else:
                        c.value = getattr(self.value, c.key or '', None)
        for c in self.children:
            c.prepare()

    def get_child_error_message(self, name):
        if isinstance(self.error_msg, basestring):
            if self.error_msg.startswith(name+':'):
                return self.error_msg.split(':')[1]

    @vd.catch_errors
    def _validate(self, value, state=None):
        """
        The value must be a dict, or None. Each item in the dict is passed to
        the corresponding child widget for validation, with special 
        consideration for _sub_compound widgets. If a child returns
        vd.EmptyField, that value is not included in the resulting dict at all,
        which is different to including None. Child widgets with a key are
        passed the validated value from the field the key references. The
        resulting dict is validated by this widget's validator. If any child
        widgets produce an errors, this results in a "childerror" failure.
        """
        self._validated = True
        value = value or {}
        if not isinstance(value, dict):
            raise vd.ValidationError('corrupt', self.validator)
        self.value = value
        any_errors = False
        data = {}

        catch = vd.ValidationError
        if formencode:
            catch = (catch, formencode.Invalid)

        for c in self.children:
            try:
                if c._sub_compound:
                    data.update(c._validate(value, data))
                elif hasattr(c, 'id'):
                    val = c._validate(value.get(c.id), data)
                    if val is not vd.EmptyField:
                        data[c.id] = val
            except catch, e:
                if hasattr(e, 'msg'):
                    c.error_msg = e.msg
                # TBD - removed after merge
                #if hasattr(e, 'value'):
                #    c.value = e.value
                if not c._sub_compound:
                    data[c.id] = vd.Invalid
                any_errors = True
        for cid in self.keyed_children:
            c = getattr(self.children, cid)
            d = data.get(c.key)
            if d and d is not vd.Invalid:
                c._validate(d)
        if self.validator:
            try:
                data = self.validator.to_python(data)
                self.validator.validate_python(data, state)
            except catch, e:
                error_dict = getattr(e, 'error_dict', {})
                for c in self.children:
                    if error_dict and getattr(c, 'id', None) in error_dict:
                        c.error_msg = error_dict[c.id]
                        data[c.id] = vd.Invalid
                raise
        if any_errors:
            raise vd.ValidationError('childerror', self.validator)
        return data

    @classmethod
    def children_deep(cls):
        if getattr(cls, 'id', None):
            yield cls
        else:
            for c in getattr(cls, 'children', []):
                for cc in c.children_deep():
                    yield cc

class RepeatingWidgetBunchCls(object):
    def __init__(self, parent):
        self.parent = parent
        self._repetition_cache = {}
    def __getitem__(self, item):
        if not isinstance(item, int):
            raise KeyError("Must specify an integer")
        try:
            rep = self._repetition_cache[item]
        except KeyError:
            rep = self.parent.child(parent=self.parent, repetition=item)
            self._repetition_cache[item] = rep
        return rep

class RepeatingWidgetBunch(object):
    def __init__(self, parent, rwbc):
        self.parent = parent
        self.rwbc = rwbc
        self._repetition_cache = {}
    def __len__(self):
        return self.parent.repetitions
    def __iter__(self):
        for i in xrange(len(self)):
            yield self[i]
    def __getitem__(self, item):
        if not isinstance(item, int):
            raise KeyError("Must specify an integer")
        try:
            rep = self._repetition_cache[item]
        except KeyError:
            rep = self.rwbc[item].req(parent=weakref.proxy(self.parent))
            self._repetition_cache[item] = rep
        return rep


class RepeatingWidget(Widget):
    """
    A widget that has a single child, which is repeated an arbitrary number
    of times, such as `GridLayout`.
    """
    child = pm.Param('Child for this widget. The child must have no id.')
    repetitions = pm.Param('Fixed number of repetitions. If this is None, it dynamically determined, based on the length of the value list.', default=None)
    min_reps = pm.Param('Minimum number of repetitions', default=None)
    max_reps = pm.Param('Maximum number of repetitions', default=None)
    extra_reps = pm.Param('Number of extra repeitions, beyond the length of the value list.', default=0)
    children = pm.Param('children specified for this widget will be passed to the child. In the template, children gets the list of repeated childen.', default=[])

    repetition = pm.ChildVariable('The repetition of a child widget.')

    template = 'tw2.core.templates.display_children'

    @classmethod
    def post_define(cls):
        """
        Check child is valid; update with link to parent.
        """
        if not hasattr(cls, 'child'):
            return
        if getattr(cls, 'children', None):
            cls.child = cls.child(children = cls.children)
            cls.children = []
        if not isinstance(cls.child, type) or not issubclass(cls.child, Widget):
            raise pm.ParameterError("Child must be a Widget")
        if getattr(cls.child, 'id', None):
            raise pm.ParameterError("Child must have no id")
        cls.child = cls.child(parent=cls)
        cls.rwbc = RepeatingWidgetBunchCls(parent=cls)

    def __init__(self, **kw):
        super(RepeatingWidget, self).__init__(**kw)
        self.children = RepeatingWidgetBunch(self, self.rwbc)

    def prepare(self):
        """
        Propagate the value for this widget to the children, based on their index.
        """
        super(RepeatingWidget, self).prepare()
        value = self.value or []
        if self.repetitions is None:
            reps = len(value) + self.extra_reps
            if self.max_reps is not None and reps > self.max_reps:
                reps = self.max_reps
            if self.min_reps is not None and reps < self.min_reps:
                reps = self.min_reps
            self.repetitions = reps
        for i,v in enumerate(value):
            self.children[i].value = v
        for c in self.children:
            c.prepare()
        if not self.repetitions:
            self.children[0].prepare()

    @vd.catch_errors
    def _validate(self, value, state=None):
        """
        The value must either be a list or None. Each item in the list is
        passed to the corresponding child widget for validation. The resulting
        list is passed to this widget's validator. If any of the child widgets
        produces a validation error, this widget generates a "childerror" 
        failure.
        """
        self._validated = True
        value = value or []
        if not isinstance(value, list):
            raise vd.ValidationError('corrupt', self.validator, self)
        self.value = value
        any_errors = False
        data = []
        for i,v in enumerate(value):
            try:
                data.append(self.children[i]._validate(v, data))
            except vd.ValidationError:
                data.append(vd.Invalid)
                any_errors = True
        if self.validator:
            data = self.validator.to_python(data)
            self.validator.validate_python(data, state)
        if any_errors:
            raise vd.ValidationError('childerror', self.validator, self)
        return data

class DisplayOnlyWidgetMeta(WidgetMeta):
    @classmethod
    def _collect_base_children(meta, bases):
        children = []
        for b in bases:
            bchild = getattr(b, 'child', None)
            if bchild:
                b = b.child
            bcld = getattr(b, 'children', None)
            if bcld and not isinstance(bcld, RepeatingWidgetBunchCls):
                children.extend(bcld)
        return children

def calc_name(cls, kw, char='s'):
    if 'parent' in kw:
        newname = kw['parent'].__name__ + '__' + cls.__name__
    else:
        newname = cls.__name__ + '_%s' % char
    return newname



class DisplayOnlyWidget(Widget):
    """
    A widget that has a single child. The parent widget is only used for display
    purposes; it does not affect value propagation or validation. This is used
    by widgets like `FieldSet`.
    """
    child = pm.Param('Child for this widget.')
    children = pm.Param('children specified for this widget will be passed to the child', default=[])
    id_suffix = pm.Param('Suffix to append to compound IDs')

    __metaclass__ = DisplayOnlyWidgetMeta

    def __new__(cls, **kw):
        newname = calc_name(cls, kw, 'd')
        return type(newname, (cls,), kw)

    @classmethod
    def post_define(cls):
        if not getattr(cls, 'child', None):
            return
        if getattr(cls, 'children', None):
            cls.child = cls.child(children = cls.children)
            cls.children = []
        if not isinstance(cls.child, type) or not issubclass(cls.child, Widget):
            raise pm.ParameterError("Child must be a widget")
        cls._sub_compound = cls.child._sub_compound
        cls_id = getattr(cls, 'id', None)
        child_id = getattr(cls.child, 'id', None)
        if cls_id and child_id and cls_id != child_id:
            raise pm.ParameterError("Can only specify id on either a DisplayOnlyWidget, or its child, not both: '%s' '%s'" % (cls_id, child_id))
        if not cls_id and child_id:
            cls.id = child_id
            DisplayOnlyWidget.post_define.im_func(cls)
            Widget.post_define.im_func(cls)
            cls.child = cls.child(parent=cls)
        else:
            cls.child = cls.child(id=cls_id, parent=cls)

    @classmethod
    def _gen_compound_id(cls, for_url):
        elems = [Widget._gen_compound_id.im_func(cls, for_url), getattr(cls, 'id', None)]
        elems = filter(None, elems)
        if not elems:
            return None
        if not for_url and getattr(cls, 'id_suffix', None):
            elems.append(cls.id_suffix)
        return ':'.join(elems)

    @classmethod
    def _compound_id_elem(cls, for_url):
        if cls.parent and issubclass(cls.parent, RepeatingWidget):
            Widget._compound_id_elem.im_func(cls, for_url)
        else:
            return None

    def __init__(self, **kw):
        super(DisplayOnlyWidget, self).__init__(**kw)
        if hasattr(self, 'child'):
            self.child = self.child.req(parent=weakref.proxy(self))
        else:
            self.child = None

    def prepare(self):
        super(DisplayOnlyWidget, self).prepare()
        if self.child:
            if not hasattr(self, '_validated'):
                self.child.value = self.value
            self.child.prepare()

    @vd.catch_errors
    def _validate(self, value, state=None):
        self._validated = True
        try:
            return self.child._validate(value, state)
        except vd.ValidationError, e:
            raise vd.ValidationError('childerror', self.validator, self)

    @classmethod
    def children_deep(cls):
        for c in cls.child.children_deep():
            yield c

def default_content_type():
    return "text/html; charset=%s" % core.request_local()['middleware'].config.encoding

class Page(DisplayOnlyWidget):
    """
    An HTML page. This widget includes a `request` method that serves the page.
    """
    title = pm.Param('Title for the page')
    content_type = pm.Param('Content type header', default=pm.Deferred(default_content_type), request_local=False)
    template = "tw2.core.templates.page"
    id_suffix = 'page'
    _no_autoid = True

    @classmethod
    def post_define(cls):
        if not getattr(cls, 'id', None) and '_no_autoid' not in cls.__dict__:
            cls.id = cls.__name__.lower()
            DisplayOnlyWidget.post_define.im_func(cls)
            Widget.post_define.im_func(cls)

    @classmethod
    def request(cls, req):
        ct = cls.content_type
        if isinstance(ct, pm.Deferred):
            ct = ct.fn()
        resp = webob.Response(request=req, content_type=ct)
        ins = cls.req()
        ins.fetch_data(req)
        resp.body = ins.display().encode(core.request_local()['middleware'].config.encoding)
        return resp

    def fetch_data(self, req):
        pass<|MERGE_RESOLUTION|>--- conflicted
+++ resolved
@@ -60,7 +60,7 @@
     attrs = pm.Param("Extra attributes to include in the widget's outer-most HTML tag.", default={})
     css_class = pm.Param('CSS class name', default=None, attribute=True, view_name='class')
     value = pm.Param("The value for the widget.", default=None)
-    resources = pm.Param("Resources used by the widget. This must be an iterable, each item of which is a `Resource` subclass.", default=[], request_local=False)
+    resources = pm.Param("Resources used by the widget. This must be an iterable, each item of which is a :class:`Resource` subclass.", default=[], request_local=False)
 
     error_msg = pm.Variable("Validation error message.")
     parent = pm.Variable("The parent of this widget, or None if this is a root widget.")
@@ -195,20 +195,6 @@
             dfr = getattr(self, a)
             if isinstance(dfr, pm.Deferred):
                 setattr(self, a, dfr.fn())
-<<<<<<< HEAD
-        if not hasattr(self, '_validated') and self.validator:
-            # TBD: I'd like to make formencode support more transparent
-            if formencode and isinstance(self.validator, formencode.Validator):
-                value = self.value
-                if  self.value is None:
-                    value = {}
-                value = self.validator.from_python(value)
-                if self.value is None:
-                    value = None
-                self.value = value
-            else:
-                self.value = self.validator.from_python(self.value)
-=======
         if self.validator and not hasattr(self, '_validated'):
             value = self.value
 
@@ -224,7 +210,6 @@
             if formencode and value == {} and self.value is None:
                 value = None
             self.value = value
->>>>>>> 0b2d966a
         if self._attr or 'attrs' in self.__dict__:
             self.attrs = self.attrs.copy()
             if self.compound_id:
@@ -312,7 +297,7 @@
         """
         Validate form input. This should always be called on a class. It
         either returns the validated data, or raises a
-        `ValidationError` exception.
+        :class:`ValidationError` exception.
         """
         if cls.parent:
             raise core.WidgetError('Only call validate on root widgets')
@@ -336,17 +321,8 @@
         self._validated = True
         self.value = value
         if self.validator:
-<<<<<<< HEAD
             value = self.validator.to_python(value)
             self.validator.validate_python(value, state)
-=======
-            if isinstance(self.validator, vd.Validator):
-                #Calling to_python automatically calls validate_python (if required)
-                value = self.validator.to_python(value)
-            else:
-                #Calling to_python automatically calls validate_python (if required)
-                value = self.validator.to_python(value)
->>>>>>> 0b2d966a
         return value
 
     def safe_modify(self, attr):
@@ -358,8 +334,6 @@
     def children_deep(cls):
         yield cls
 
-<<<<<<< HEAD
-=======
     @classmethod
     def dispatch(cls, req, controller):
         path = req.path_info.strip('/').split('/')[2:]
@@ -403,7 +377,6 @@
             return method(controller, req)
         return util.abort(req, 404)
 
->>>>>>> 0b2d966a
 
 class LeafWidget(Widget):
     """
@@ -423,7 +396,7 @@
 class CompoundWidget(Widget):
     """
     A widget that has an arbitrary number of children, this is common for
-    layout components, such as `TableLayout`.
+    layout components, such as :class:`tw2.forms.TableLayout`.
     """
     children = pm.Param('Children for this widget. This must be an interable, each item of which is a Widget')
     c = pm.Variable("Alias for children", default=property(lambda s: s.children))
@@ -458,7 +431,7 @@
 
     def prepare(self):
         """
-        Propagate the value for this widget to the children, based on their key (usually id).
+        Propagate the value for this widget to the children, based on their id.
         """
         super(CompoundWidget, self).prepare()
         v = self.value or {}
@@ -591,7 +564,7 @@
 class RepeatingWidget(Widget):
     """
     A widget that has a single child, which is repeated an arbitrary number
-    of times, such as `GridLayout`.
+    of times, such as :class:`tw2.forms.GridLayout`.
     """
     child = pm.Param('Child for this widget. The child must have no id.')
     repetitions = pm.Param('Fixed number of repetitions. If this is None, it dynamically determined, based on the length of the value list.', default=None)
@@ -700,7 +673,7 @@
     """
     A widget that has a single child. The parent widget is only used for display
     purposes; it does not affect value propagation or validation. This is used
-    by widgets like `FieldSet`.
+    by widgets like :class:`tw2.forms.FieldSet`.
     """
     child = pm.Param('Child for this widget.')
     children = pm.Param('children specified for this widget will be passed to the child', default=[])
@@ -783,7 +756,8 @@
 
 class Page(DisplayOnlyWidget):
     """
-    An HTML page. This widget includes a `request` method that serves the page.
+    An HTML page. This widget includes a :meth:`request` method that serves
+    the page.
     """
     title = pm.Param('Title for the page')
     content_type = pm.Param('Content type header', default=pm.Deferred(default_content_type), request_local=False)
