--- conflicted
+++ resolved
@@ -126,7 +126,7 @@
         if getattr(cls, 'id', None):
             import middleware
             capp = getattr(cls.__module__, 'tw2_controllers', middleware.global_controllers)
-            if capp:
+            if capp and hasattr(cls, 'request'):
                 capp.register(cls, cls._gen_compound_id(for_url=True))
 
         if cls.validator:
@@ -201,22 +201,18 @@
             dfr = getattr(self, a)
             if isinstance(dfr, pm.Deferred):
                 setattr(self, a, dfr.fn())
-<<<<<<< HEAD
         if not hasattr(self, '_validated') and self.validator:
-            self.value = self.validator.from_python(self.value)
-=======
-        if self.validator and not hasattr(self, '_validated'):
-            value = self.value
-
-            # Handles the case where FE expects dict-like object, but
-            # you have None at your disposal.
-            if formencode and self.value is None:
-                value = {}
-            value = self.validator.from_python(value)
-            if formencode and value == {} and self.value is None:
-                value = None
-            self.value = value
->>>>>>> 0684f44a
+            # TBD: I'd like to make formencode support more transparent
+            if formencode and isinstance(self.validator, formencode.Validator):
+                value = self.value
+                if  self.value is None:
+                    value = {}
+                value = self.validator.from_python(value)
+                if self.value is None:
+                    value = None
+                self.value = value
+            else:
+                self.value = self.validator.from_python(self.value)
         if self._attr or 'attrs' in self.__dict__:
             self.attrs = self.attrs.copy()
             if self.compound_id:
@@ -341,41 +337,42 @@
     def children_deep(cls):
         yield cls
 
-    @classmethod
-    def request(cls, req):
-        """
-        Override this method to define your own way of handling a widget request.
-
-        The default does TG-style object dispatch.
-        """
-
-        authn = cls.attrs.get('_check_authn')
-        authz = cls.attrs.get('_check_authz')
-
-        if authn and not authn(req):
-            return util.abort(req, 401)
-
-        controller = cls.attrs.get('controller', cls.Controller)
-        if controller is None:
+    if 0:
+        @classmethod
+        def request(cls, req):
+            """
+            Override this method to define your own way of handling a widget request.
+    
+            The default does TG-style object dispatch.
+            """
+    
+            authn = cls.attrs.get('_check_authn')
+            authz = cls.attrs.get('_check_authz')
+    
+            if authn and not authn(req):
+                return util.abort(req, 401)
+    
+            controller = cls.attrs.get('controller', cls.Controller)
+            if controller is None:
+                return util.abort(req, 404)
+    
+            path = req.path_info.split('/')[3:]
+            if len(path) == 0:
+                method_name = 'index'
+            else:
+                method_name = path[0]
+            # later we want to better handle .ext conditions, but hey
+            # this aint TG
+            if method_name.endswith('.json'):
+                method_name = method_name[:-5]
+            method = getattr(controller, method_name, None)
+            if method:
+                if authz and not authz(req, method):
+                    return util.abort(req, 403)
+    
+                controller = cls.Controller()
+                return method(controller, req)
             return util.abort(req, 404)
-
-        path = req.path_info.split('/')[3:]
-        if len(path) == 0:
-            method_name = 'index'
-        else:
-            method_name = path[0]
-        # later we want to better handle .ext conditions, but hey
-        # this aint TG
-        if method_name.endswith('.json'):
-            method_name = method_name[:-5]
-        method = getattr(controller, method_name, None)
-        if method:
-            if authz and not authz(req, method):
-                return util.abort(req, 403)
-
-            controller = cls.Controller()
-            return method(controller, req)
-        return util.abort(req, 404)
 
 
 class LeafWidget(Widget):
@@ -447,15 +444,7 @@
                     if c._sub_compound:
                         c.value = self.value
                     else:
-<<<<<<< HEAD
-                        v = getattr(self.value, c.key or '', None)
-                        if v is not None:
-                            c.value = v
-=======
-                        #If you have the attr, set it, regardless of whether it's not False
-                        if hasattr(self.value, c.id or ''):
-                            c.value = getattr(self.value, c.id or '')
->>>>>>> 0684f44a
+                        c.value = getattr(self.value, c.key or '', None)
         for c in self.children:
             c.prepare()
 
@@ -491,33 +480,17 @@
         for c in self.children:
             try:
                 if c._sub_compound:
-<<<<<<< HEAD
                     data.update(c._validate(value, data))
                 elif hasattr(c, 'id'):
                     val = c._validate(value.get(c.id), data)
                     if val is not vd.EmptyField:
                         data[c.id] = val
-            except vd.ValidationError, e:
-=======
-                    data.update(c._validate(value))
-                else:
-                    #favor name parameters over id params
-                    if hasattr(c, 'name'):
-                        val = value.get(c.name.split(':')[-1], None)
-                        val = c._validate(val)
-                        if val is not vd.EmptyField:
-                            data[c.id] = val
-                    elif hasattr(c, 'id'):
-                        val = value.get(c.id)
-                        val = c._validate(val)
-                        if val is not vd.EmptyField:
-                            data[c.id] = val
             except catch, e:
                 if hasattr(e, 'msg'):
                     c.error_msg = e.msg
-                if hasattr(e, 'value'):
-                    c.value = e.value
->>>>>>> 0684f44a
+                # TBD - removed after merge
+                #if hasattr(e, 'value'):
+                #    c.value = e.value
                 if not c._sub_compound:
                     data[c.id] = vd.Invalid
                 any_errors = True
@@ -533,7 +506,7 @@
             except catch, e:
                 error_dict = getattr(e, 'error_dict', {})
                 for c in self.children:
-                    if getattr(c, 'id', None) in error_dict:
+                    if error_dict and getattr(c, 'id', None) in error_dict:
                         c.error_msg = error_dict[c.id]
                         data[c.id] = vd.Invalid
                 any_errors=True
