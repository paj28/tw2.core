--- conflicted
+++ resolved
@@ -1,9 +1,9 @@
-<<<<<<< HEAD
-import core, re, util, string, webob, time, datetime, copy, decorator
-=======
-import core, re, util, string, time, datetime, copy
-import webob.multidict as mdict
->>>>>>> 0684f44a
+import core, re, util, string, time, datetime, copy, decorator, webob
+
+# This hack helps work with different versions of WebOb
+if not hasattr(webob, 'MultiDict'):
+    webob.MultiDict = webob.multidict.MultiDict
+
 try:
     import formencode
 except ImportError:
@@ -36,13 +36,8 @@
             msg = validator.msg_rewrites.get(msg, msg)
         if mw and msg in mw.config.validator_msgs:
             msg = mw.config.validator_msgs[msg]
-<<<<<<< HEAD
-        else:
+        elif hasattr(validator, 'msgs') and msg in validator.msgs:
             msg = validator.msgs.get(msg, msg)
-=======
-        elif hasattr(validator, 'msgs') and msg in validator.msgs:
-            msg = validator.msgs[msg]
->>>>>>> 0684f44a
         msg = re.sub('\$(\w+)',
                 lambda m: str(getattr(validator, m.group(1))), msg)
         super(ValidationError, self).__init__(msg)
@@ -80,7 +75,6 @@
     this into a nested dict/list structure. It also performs unicode decoding,
     with the encoding specified in the middleware config.
     """
-<<<<<<< HEAD
     if isinstance(params, webob.MultiDict):
         params = params.mixed()    
     mw = core.request_local().get('middleware')
@@ -91,10 +85,6 @@
                 params[p] = params[p].decode(enc)
     except UnicodeDecodeError:
         raise ValidationError('decode', Validator(encoding=enc))
-=======
-    if isinstance(params, mdict.MultiDict):
-        params = params.mixed()
->>>>>>> 0684f44a
     out = {}
     for pname in params:
         dct = out
@@ -491,18 +481,7 @@
     def other_field_str(self):
         return string.capitalize(util.name2label(self.other_field).lower())
 
-<<<<<<< HEAD
     def validate_python(self, value, state):
         super(MatchValidator, self).validate_python(value, state)        
         if value != state[self.other_field]:
-=======
-    @property
-    def field2_str(self):
-        return util.name2label(self.field2).lower()
-
-    def validate_python(self, value, state=None):
-        v1 = value.get(self.field1, None)
-        v2 = value.get(self.field2, None)
-        if v1 is not Invalid and v2 is not Invalid and v1 != v2:
->>>>>>> 0684f44a
             raise ValidationError('mismatch', self)